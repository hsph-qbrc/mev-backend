--- conflicted
+++ resolved
@@ -20,41 +20,6 @@
 
 #################### End ENV variables #################################
 
-<<<<<<< HEAD
-
-# Install some dependencies
-apt-get update \
-    && apt-get install -y \
-    build-essential \
-    apt-transport-https \
-    ca-certificates \
-    gnupg2 \
-    software-properties-common \
-    zlib1g-dev \
-    libssl-dev \
-    libncurses5-dev \
-    libreadline-dev \
-    libbz2-dev \
-    libffi-dev \
-    liblzma-dev \
-    libsqlite3-dev \
-    libpq-dev \
-    wget \
-    supervisor \
-    nano \
-    git \
-    curl \
-    pkg-config \
-    netcat \
-    procps \
-    postgresql-12 \
-    python3-pip \
-    nginx \
-    docker.io \
-    default-jre
-
-=======
->>>>>>> 9f86d2cd
 # create the mev user and add them to the docker group
 # so they are able to execute Docker containers
 addgroup --system mev && adduser --system --group mev
@@ -160,21 +125,13 @@
 EOSQL"
 
 # Some preliminaries before we start asking django to set things up:
-<<<<<<< HEAD
-mkdir -p /vagrant/mev/pending_user_uploads
-mkdir -p /vagrant/mev/resource_cache
-mkdir -p /vagrant/mev/operation_staging
-mkdir -p /vagrant/mev/operations
-mkdir -p /vagrant/mev/operation_executions
-mkdir -p /vagrant/mev/public_data
-=======
 mkdir $DATA_DIR
 mkdir -p $DATA_DIR/pending_user_uploads
 mkdir -p $DATA_DIR/resource_cache
 mkdir -p $DATA_DIR/operation_staging
 mkdir -p $DATA_DIR/operations
 mkdir -p $DATA_DIR/operation_executions
->>>>>>> 9f86d2cd
+mkdir -p $DATA_DIR/public_data
 
 # Change the ownership so we have write permissions.
 chown -R mev:mev $DATA_DIR
