#! /bin/bash

# Immediately fail if anything goes wrong.
set -e

# print commands and their expanded arguments
set -x

#################### Start ENV variables #################################
# This section contains environment variables that are populated
# by terraform as part of its templatefile function

set -o allexport

source /vagrant/$1

DATA_DIR=/data

set +o allexport

#################### End ENV variables #################################

# create the mev user and add them to the docker group
# so they are able to execute Docker containers
addgroup --system mev && adduser --system --group mev
usermod -aG docker mev

# Create a directory where we will download/install our software
mkdir /opt/software

# Install redis
cd /opt/software && \
  wget https://download.redis.io/releases/redis-6.2.1.tar.gz
  tar -xzf redis-6.2.1.tar.gz && \
  cd redis-6.2.1 && \
  make && \
  make install

<<<<<<< HEAD
# Install solr for indexing public data sources
cd /opt/software && \
  mkdir solr && \
  cd solr && \
  wget https://mirrors.advancedhosters.com/apache/lucene/solr/8.9.0/solr-8.9.0.tgz
  tar -xzf solr-8.9.0.tgz solr-8.9.0/bin/install_solr_service.sh --strip-components=2
  ./install_solr_service.sh solr-8.9.0.tgz -i /opt/software/solr -u vagrant

# Install the python packages we'll need:
cd /vagrant && \
  cd mev && \
  /usr/local/bin/pip3 install -U pip && \
  /usr/local/bin/pip3 install --no-cache-dir -r ./requirements.txt

=======
>>>>>>> 92fd8e12
# setup some static environment variables
export PYTHONDONTWRITEBYTECODE=1
export PYTHONUNBUFFERED=1
export LC_ALL=C.UTF-8
export LANG=C.UTF-8

# Copy the various supervisor conf files to the appropriate locations
cd /vagrant/deploy/mev/supervisor_conf_files && \
cp redis.conf /etc/supervisor/conf.d/ && \
cp celery_worker.conf /etc/supervisor/conf.d/ && \
cp celery_beat.conf /etc/supervisor/conf.d/ && \
cp gunicorn.conf /etc/supervisor/conf.d/


# Copy the nginx config file, removing the existing default
rm -f /etc/nginx/sites-enabled/default
cp /vagrant/deploy/mev/nginx.conf /etc/nginx/sites-enabled/

# Create the log directory and the dir from which nginx will
# eventually serve static files
mkdir -p /var/log/mev
mkdir -p /www

# touch some log files which will then be transferred to the mev 
# user.
touch /var/log/mev/celery_beat.log  \
  /var/log/mev/celery_worker.log  \
  /var/log/mev/cloud_sql.log  \
  /var/log/mev/gunicorn.log  \
  /var/log/mev/redis.log

# Give the mev user ownership of the code directory and the logging directory
chown -R mev:mev /var/log/mev /www
 
# use localhost when we're in dev. the postgres server is local
export DB_HOST_SOCKET=$DB_HOST_FULL

# Specify the appropriate settings file.
# We do this here so it's prior to cycling the supervisor daemon
export DJANGO_SETTINGS_MODULE=mev.settings_dev

# Generate a set of keys for signing the download URL for bucket-based files.
# Don't really need this for local dev, but it needs to be populated for the app
# to startup properly
touch $STORAGE_CREDENTIALS

# First restart supervisor since it needs access to the
# environment variables (can only read those that are defined
# when the supervisor daemon starts)
service supervisor stop
supervisord -c /etc/supervisor/supervisord.conf
supervisorctl reread

# Give it some time to setup the socket to the db
sleep 3

# Setup the database. Even if we are populating from a backup, we need to 
# create the database user and database
runuser -m postgres -c "psql -v ON_ERROR_STOP=1 --username "postgres" --dbname "postgres" <<-EOSQL
    CREATE USER $DB_USER WITH PASSWORD '$DB_PASSWD';
    CREATE DATABASE $DB_NAME;
    GRANT ALL PRIVILEGES ON DATABASE $DB_NAME TO $DB_USER;
    ALTER USER $DB_USER CREATEDB;
EOSQL"

# Some preliminaries before we start asking django to set things up:
mkdir $DATA_DIR
mkdir -p $DATA_DIR/pending_user_uploads
mkdir -p $DATA_DIR/resource_cache
mkdir -p $DATA_DIR/operation_staging
mkdir -p $DATA_DIR/operations
mkdir -p $DATA_DIR/operation_executions
mkdir -p $DATA_DIR/public_data

# Change the ownership so we have write permissions.
chown -R mev:mev $DATA_DIR

# Workaround to allow vagrant to write to /data. This is needed
# when running unit tests
chmod -R o+w $DATA_DIR

# Apply database migrations, collect the static files to server, and create
# a superuser based on the environment variables passed to the container.

if [ "$RESTORE_FROM_BACKUP" = "yes" ]; then

    # Check that the proper folder exists which has the backup data
    BACKUP_DIR="/vagrant/example_data"
    ls $BACKUP_DIR || (echo "Since you requested to populate the database from a backup, you must have a directory named example_data."; exit 1)

    ls $BACKUP_DIR/$BACKUP_FILE* || (echo "Did not find any database dump."; exit 1)

    # Have either a compressed or uncompressed file present. If the following `ls` for the
    # uncompressed file fails, then we need to uncompress
    ls $BACKUP_DIR/$BACKUP_FILE || gunzip $BACKUP_DIR/$BACKUP_FILE".gz" 

    # The cloud managed database adds some extra users which interfere with our setup here.
    # This first line removes the line referencing the "cloudsqladmin" user
    sed -i 's?^.*cloudsqladmin.*$??g' $BACKUP_DIR/$BACKUP_FILE

    # This next command replaces the GRANT command for the cloudsqlsuperuser
    # with the WebMeV database user. Without this, we end up with permissions
    # errors when querying the DB via Django
    sed -i "s?cloudsqlsuperuser?$DB_USER?g" $BACKUP_DIR/$BACKUP_FILE

    # If we are restoring from a backup, we fill the database with real data.
    # This also sets up the tables, etc.
    export PGPASSWORD=$DB_PASSWD
    runuser -m postgres -c "psql -v ON_ERROR_STOP=1 -h localhost --username "$DB_USER" --dbname "$DB_NAME" < $BACKUP_DIR/$BACKUP_FILE"

    # Run a script which will correct the cloud-based paths to local ones.
    # This edits the database AND moves the files
    /usr/bin/python3 /vagrant/mev/manage.py edit_db_data \
      --email $DJANGO_SUPERUSER_EMAIL \
      --password $DJANGO_SUPERUSER_PASSWORD \
      --dir $BACKUP_DIR/$LOCAL_STORAGE_DIRNAME

    # Also move the operations
    /usr/bin/python3 /vagrant/mev/manage.py move_operations \
      --dir $BACKUP_DIR"/operations" \
      --output /vagrant/mev/operations
  /usr/bin/python3 /vagrant/mev/manage.py migrate
  /usr/bin/python3 /vagrant/mev/manage.py createsuperuser --noinput || echo "User existed already"

else

  /usr/bin/python3 /vagrant/mev/manage.py migrate
  /usr/bin/python3 /vagrant/mev/manage.py createsuperuser --noinput


  # Populate a "test" database, so the database
  # will have some content to query. Note that we only do this
  # if we are not populating from a backup
  if [ "$POPULATE_DB" = "yes" ]; then
      /usr/bin/python3 /vagrant/mev/manage.py populate_db
  fi

fi

# The collectstatic command gets all the static files 
# and puts them at /vagrant/mev/static.
# We them copy the contents to /www/static so nginx can serve:
/usr/bin/python3 /vagrant/mev/manage.py collectstatic --noinput
cp -r /vagrant/mev/static /www/static

# Add on "static" operations, such as the dropbox uploaders, etc.
# Other operations (such as those used for a differential expression
# analysis) are added by admins once the application is running.
# Temporarily commented to avoid the slow build.
if [ "$ENVIRONMENT" != "dev" ]; then
  /usr/bin/python3 /vagrant/mev/manage.py add_static_operations
fi
# Start and wait for Redis. Redis needs to be ready before
# celery starts.
supervisorctl start redis
echo "Waiting for Redis..."
while ! nc -z $REDIS_HOST 6379; do
  sleep 2
done
echo "Redis started!"

# Start celery:
supervisorctl start mev_celery_beat
supervisorctl start mev_celery_worker

# Restart nginx so it loads the new config:
service nginx restart

# Add to the vagrant user's ~/.profile so that the environment variables
# are "ready" after you SSH into the VM
echo "source /vagrant/vagrant/final_setup.sh /vagrant/"$1 >> /home/vagrant/.profile<|MERGE_RESOLUTION|>--- conflicted
+++ resolved
@@ -36,23 +36,6 @@
   make && \
   make install
 
-<<<<<<< HEAD
-# Install solr for indexing public data sources
-cd /opt/software && \
-  mkdir solr && \
-  cd solr && \
-  wget https://mirrors.advancedhosters.com/apache/lucene/solr/8.9.0/solr-8.9.0.tgz
-  tar -xzf solr-8.9.0.tgz solr-8.9.0/bin/install_solr_service.sh --strip-components=2
-  ./install_solr_service.sh solr-8.9.0.tgz -i /opt/software/solr -u vagrant
-
-# Install the python packages we'll need:
-cd /vagrant && \
-  cd mev && \
-  /usr/local/bin/pip3 install -U pip && \
-  /usr/local/bin/pip3 install --no-cache-dir -r ./requirements.txt
-
-=======
->>>>>>> 92fd8e12
 # setup some static environment variables
 export PYTHONDONTWRITEBYTECODE=1
 export PYTHONUNBUFFERED=1
