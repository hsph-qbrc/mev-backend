--- conflicted
+++ resolved
@@ -10,6 +10,7 @@
     database_superuser          => $facts['database_superuser'],
     database_superuser_password => $facts['database_superuser_password'],
     database_user_password      => $facts['database_user_password'],
+    django_cors_origins         => $facts['django_cors_origins'],
     django_settings_module      => $facts['django_settings_module'],
     django_superuser_password   => $facts['django_superuser_password'],
     email_host_user             => $facts['email_host_user'],
@@ -19,7 +20,6 @@
     frontend_domain             => $facts['frontend_domain'],
     storage_location            => $facts['storage_location'],
     storage_bucket_name         => $facts['storage_bucket_name'],
-<<<<<<< HEAD
   }
 }
 
@@ -102,11 +102,5 @@
   service { 'supervisor':
     ensure => running,
     enable => true,
-=======
-    cromwell_bucket_name        => $facts['cromwell_bucket_name'],
-    cromwell_server_url         => $facts['cromwell_server_url'],
-    aws_region                  => $facts['aws_region'],
-    django_cors_origins         => $facts['django_cors_origins'],
->>>>>>> 4adedcd4
   }
 }