--- conflicted
+++ resolved
@@ -6,7 +6,7 @@
     bucket = "${local.stack}-cromwell-storage"
 }
 
-resource "aws_s3_bucket" "log_bucket" {
+resource "aws_s3_bucket" "logging" {
     bucket = "${local.stack}-webmev-backend-logs"
 }
 
@@ -46,8 +46,8 @@
   }
 }
 
-resource "aws_s3_bucket_policy" "logging_bucket_policy"  {
-  bucket = aws_s3_bucket.log_bucket.id
+resource "aws_s3_bucket_policy" "logging_bucket"  {
+  bucket = aws_s3_bucket.logging.id
   policy = data.aws_iam_policy_document.logging_bucket_policy_doc.json
 }
 
@@ -71,7 +71,7 @@
     actions = ["s3:PutObject"]
 
     resources = [
-      "arn:aws:s3:::${aws_s3_bucket.log_bucket.id}/*/AWSLogs/${data.aws_caller_identity.current.account_id}/*"
+      "arn:aws:s3:::${aws_s3_bucket.logging.id}/*/AWSLogs/${data.aws_caller_identity.current.account_id}/*"
     ]
     
   }
@@ -92,17 +92,13 @@
     ]
 
     resources = [
-      "arn:aws:s3:::${aws_s3_bucket.log_bucket.id}"
+      "arn:aws:s3:::${aws_s3_bucket.logging.id}"
     ]
 
     condition {
       test = "StringEquals"
       variable = "aws:SourceArn"
-<<<<<<< HEAD
-      values = ["arn:aws:cloudtrail:${data.aws_region.current.name}:${data.aws_caller_identity.current.account_id}:trail/${local.common_tags.Name}-cloudtrail"]
-=======
       values = ["arn:aws:cloudtrail:${data.aws_region.current.name}:${data.aws_caller_identity.current.account_id}:trail/${local.common_tags.Name}"]
->>>>>>> 1c5fb30c
     }
 
   }
@@ -123,17 +119,13 @@
     ]
 
     resources = [
-      "arn:aws:s3:::${aws_s3_bucket.log_bucket.id}/${local.stack}/AWSLogs/${data.aws_caller_identity.current.account_id}/*"
+      "arn:aws:s3:::${aws_s3_bucket.logging.id}/${local.stack}/AWSLogs/${data.aws_caller_identity.current.account_id}/*"
     ]
 
     condition  {
       test = "StringEquals"
       variable = "aws:SourceArn"
-<<<<<<< HEAD
-      values = ["arn:aws:cloudtrail:${data.aws_region.current.name}:${data.aws_caller_identity.current.account_id}:trail/${local.common_tags.Name}-cloudtrail"]
-=======
       values = ["arn:aws:cloudtrail:${data.aws_region.current.name}:${data.aws_caller_identity.current.account_id}:trail/${local.common_tags.Name}"]
->>>>>>> 1c5fb30c
     }
 
     condition  {
