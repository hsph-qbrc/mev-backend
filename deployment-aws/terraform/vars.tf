variable "admin_email_csv" {
  description = "A comma-delimited string of administrator emails"
  type        = string
}

variable "backend_domain" {
  description = "The domain where the API will be served from"
  type        = string
}

variable "container_registry" {
  description = "The Docker container registry you wish to use."
  type        = string
  default     = "github"
}

variable "django_settings_module" {
  description = "Settings module for the Django app"
  type        = string
  default     = "mev.settings_production"
}

variable "django_superuser_email" {
  description = "Email address to use as username for Django Admin"
  type        = string
}

variable "enable_remote_job_runners" {
  description = "Whether to use remote job runners like Cromwell"
  type        = string
  default     = "no"
}

variable "from_email" {
  description = "Used for the sender in registration emails. Format: Name <account@domain>"
  type        = string
}

variable "frontend_domain" {
  description = "The primary frontend domain this API will serve, do NOT include protocol"
  type        = string
}

variable "git_commit" {
  description = "Git repo code commit or branch name"
  type        = string
  default     = ""
}

variable "sentry_url" {
  description = "The URL of the Sentry tracker. Include protocol, port"
  type        = string
  default     = ""
}

variable "ssh_key_pair_name" {
  description = "SSH key pair name for API and Cromwell servers"
  type        = string
}

variable "storage_location" {
  description = "Where the data will be stored. One of remote or local"
  type        = string
<<<<<<< HEAD
  default     = "remote"
=======
}

variable "additional_cors_origins" {
  description = "Origins (including protocol and port) to include, in addition to the frontend_domain var."
  type        = string
  default     = ""
>>>>>>> 4adedcd4
}<|MERGE_RESOLUTION|>--- conflicted
+++ resolved
@@ -61,14 +61,11 @@
 variable "storage_location" {
   description = "Where the data will be stored. One of remote or local"
   type        = string
-<<<<<<< HEAD
   default     = "remote"
-=======
 }
 
 variable "additional_cors_origins" {
   description = "Origins (including protocol and port) to include, in addition to the frontend_domain var."
   type        = string
   default     = ""
->>>>>>> 4adedcd4
 }