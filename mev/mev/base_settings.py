--- conflicted
+++ resolved
@@ -367,17 +367,10 @@
 
 # To sign URLs for download.
 # TODO: can we make this a bit more provider-agnostic?
-<<<<<<< HEAD
-#if STORAGE_LOCATION == REMOTE:
-#    STORAGE_CREDENTIALS=get_env('STORAGE_CREDENTIALS')
-
-=======
-if STORAGE_LOCATION == REMOTE:
-    STORAGE_CREDENTIALS = get_env('STORAGE_CREDENTIALS')
-else:
-    STORAGE_CREDENTIALS = ''
-    
->>>>>>> c8532c59
+# if STORAGE_LOCATION == REMOTE:
+#     STORAGE_CREDENTIALS = get_env('STORAGE_CREDENTIALS')
+# else:
+#     STORAGE_CREDENTIALS = ''
 ###############################################################################
 # END Parameters for configuring resource storage
 ###############################################################################
