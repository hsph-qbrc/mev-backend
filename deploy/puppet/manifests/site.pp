node /cromwell/ {
  package { 'default-jre': }

  file { '/opt/cromwell-60.jar':
    source => 'https://github.com/broadinstitute/cromwell/releases/download/60/cromwell-60.jar'
  }

  $cromwell_user = 'cromwell-runner'

  user { $cromwell_user:
    ensure => present,
  }

  file { '/var/log/cromwell':
    ensure => directory,
    owner  => $cromwell_user,
    group  => $cromwell_user,
  }

  vcsrepo { '/opt/mev-backend':
    ensure   => present,
    provider => git,
    source   => 'https://github.com/web-mev/mev-backend.git',
  }
}

node /api/ {
  $mev_dependencies = [
    'build-essential',
    'apt-transport-https',
    'ca-certificates',
    'gnupg2',
    'software-properties-common',
    'zlib1g-dev',
    'libssl-dev',
    'libncurses5-dev',
    'libreadline-dev',
    'libbz2-dev',
    'libffi-dev',
    'liblzma-dev',
    'libsqlite3-dev',
    'libpq-dev',
    'wget',
    'supervisor',
    'nano',
    'git',
    'curl',
    'pkg-config',
    'netcat',
    'procps',
    'postgresql-12',
    'nginx',
    'docker.io',
    'default-jre'
  ]
  package { $mev_dependencies: }

  class { 'python':
    version => 'system',
  }

<<<<<<< HEAD
  python::requirements { '/vagrant/mev/requirements.txt': }

  include rabbitmq
=======
  if $facts['virtual'] == 'gce' {
    $mev_requirements = '/opt/software/mev-backend/mev/requirements.txt'
  }
  else {
    $mev_requirements = '/vagrant/mev/requirements.txt'
  }
  python::requirements { $mev_requirements:
    pip_provider           => 'pip3',
    forceupdate            => true,
    fix_requirements_owner => false,
  }
>>>>>>> 27f20b80
}<|MERGE_RESOLUTION|>--- conflicted
+++ resolved
@@ -59,11 +59,6 @@
     version => 'system',
   }
 
-<<<<<<< HEAD
-  python::requirements { '/vagrant/mev/requirements.txt': }
-
-  include rabbitmq
-=======
   if $facts['virtual'] == 'gce' {
     $mev_requirements = '/opt/software/mev-backend/mev/requirements.txt'
   }
@@ -75,5 +70,6 @@
     forceupdate            => true,
     fix_requirements_owner => false,
   }
->>>>>>> 27f20b80
+
+  include rabbitmq
 }